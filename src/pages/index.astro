---
<<<<<<< HEAD
import Head from "../components/HeadSEO.astro";
import homepageOgImage from "../assets/images/Logo Discord.png";
import BaseLayout from "../layouts/BaseLayout.astro";
// Vueコンポーネントをインポート
import Navbar from "../components/Navbar.vue";

import InvitationModalIsland from "../components/InvitationModalIsland.vue";
=======
import Head from '../components/HeadSEO.astro';
import Hero from '../components/homepage/hero.astro';
import homepageOgImage from '../assets/images/Logo Discord.png';
import BaseLayout from '../layouts/BaseLayout.astro';
// Vueコンポーネントをインポート
import Navbar from '../components/Navbar.vue';
import '../styles/global.css';
>>>>>>> 16b2d2c0
---

<!doctype html>
<html lang="id">
  <head
    ><Head
      title="Komunitas Immersion Terbesar JP-Indonesia"
      description="Komunitas immersion bahasa Jepang terbesar Indonesia. Belajar alami, kuasai seperti penutur asli."
      ogImage={homepageOgImage}
      pageType="website"
      publishedDate="2025/08/10"
      lang="id"
    /></head
  >
  <body>
    <!-- Stylesheet -->
    <link rel="stylesheet" href="/css/homepage-styles.css" />
    <!-- Wave Animation Background (Hidden from screen readers) -->
    <canvas id="waveCanvas" class="wave-canvas" aria-hidden="true"></canvas>

    <!-- Stars Background (Hidden from screen readers) -->
    <div class="stars" aria-hidden="true">
      <div class="star" style="top: 10%; left: 20%; animation-delay: 0s;"></div>
      <div class="star" style="top: 20%; right: 20%; animation-delay: 1s;">
      </div>
      <div class="star" style="top: 30%; left: 80%; animation-delay: 2s;"></div>
      <div class="star" style="bottom: 30%; left: 10%; animation-delay: 1.5s;">
      </div>
      <div class="star" style="bottom: 20%; right: 30%; animation-delay: 0.5s;">
      </div>
      <div class="star" style="top: 60%; left: 15%; animation-delay: 2.5s;">
      </div>
      <div class="star" style="top: 80%; right: 20%; animation-delay: 1.8s;">
      </div>
      <div class="star" style="bottom: 40%; right: 60%; animation-delay: 0.8s;">
      </div>
    </div>

    <!-- Navigation -->
    <Navbar client:load />

    <!-- Main Content -->
    <main class="main-content" role="main">
<<<<<<< HEAD
      <!-- Hero Section -->
      <section class="hero-section" aria-labelledby="hero-title">
        <div class="hero-content">
          <div class="hero-subtitle">IMMERSION BAHASA JEPANG</div>
          <h1 class="hero-title" id="hero-title">
            <span class="gold-marker">#Go-IMMERSE</span>
            <span class="white-gradient-text">
              Belajar Secara Alami,<br />
              Kuasai Layaknya Penutur Asli.
            </span>
          </h1>
          <p class="hero-description">
            Kami ingin kamu mencapai titik di mana bahasa Jepang tidak lagi
            diterjemahkan di kepala, tetapi dipahami secara instan seperti
            bahasa ibu. Dan membuat-mu “hidup” dalam bahasa Jepang 🔥
          </p>
          <div class="hero-buttons">
            <button
              class="primary-button"
              onclick="scrollToMission()"
              aria-label="Mulai perjalanan belajar immersion"
            >
              Mulai Perjalananmu
              <svg
                width="16"
                height="16"
                viewBox="0 0 24 24"
                fill="none"
                stroke="currentColor"
                stroke-width="2"
                stroke-linecap="round"
                stroke-linejoin="round"
                aria-hidden="true"
              >
                <path d="M5 12h14M12 5l7 7-7 7"></path>
              </svg>
            </button>
            <button
              class="secondary-button"
              onclick="openInvitationModal()"
              aria-label="Bergabung dengan komunitas Discord"
            >
              Gabung Komunitas
            </button>
          </div>
        </div>
      </section>
      <!-- Mount Vue island  -->
      <InvitationModalIsland client:load />

      <!-- Mission Section -->
      <section
        id="mission"
        class="mission-section smooth-edge-bottom"
        aria-labelledby="mission-title"
      >
        <div class="mission-container">
          <h2 class="mission-title" id="mission-title">Misi Kami</h2>
          <div class="mission-content">
            <div class="mission-text">
              <p>
                🌊✨ <b>Misi kami adalah memberi jalur yang menyenangkan</b>,
                dan <i>terbukti secara ilmiah</i> oleh 🎓 Prof. Stephen Krashen bagi
                siapa pun yang mulai dari <b>nol</b> untuk menguasai bahasa Jepang
                secara alami 🌱 dan berkelanjutan.
              </p>
              <p>
                Kami yakin belajar bahasa itu bukan sekadar menghafal aturan 📖
                atau kosakata, tapi membentuk kemampuan berpikir, 🤔 memahami,
                dan berkomunikasi seperti penutur asli. Dengan immersion, kamu
                langsung terjun dalam bahasa Jepang sejak hari
                pertama—mendengar, membaca, dan ⚡ langsung memahaminya di
                konteks aslinya.
              </p>
              <p>
                🚀 Kami hadir untuk menghapus rasa takut dan kebingungan pemula.
                🗺️ Roadmap kami memecah perjalanan menjadi tahap sederhana—dari
                huruf dasar (kana) hingga memahami novel, percakapan, dan media
                kompleks—dengan dukungan tools seperti Anki, kamus monolingual,
                dan konten Jepang yang sesuai level-mu.
              </p>
              <p>
                🎯🔥 <b>Tujuan akhir kami</b> adalah membuat-mu “hidup” dalam bahasa
                Jepang, bukan sekadar mempelajarinya. Kami ingin kamu mencapai titik
                di mana bahasa Jepang tidak lagi diterjemahkan di kepala, tetapi
                ⚡ dipahami secara instan seperti bahasa ibu. Dengan immersion, kamu
                tidak hanya mempelajari aturan, tetapi membangun hubungan yang mendalam
                dengan 🎎 budaya, pola pikir, dan ekspresi unik orang Jepang. Ini
                adalah perjalanan menuju <i>Nativeness</i> 💫, bukan sekadar <i
                  >Fluency</i
                >—dan kami akan menemani setiap langkahmu 👣.
              </p>
=======
        <!-- Hero Section -->
        <Hero client:load
        missionId="mission"
        invitationModalId="invitationModal"
        titleLine1="Belajar Secara Alami,"
        titleLine2="Kuasai Layaknya Penutur Asli."
        />

        <!-- Mission Section -->
        <section id="mission" class="mission-section smooth-edge-bottom" aria-labelledby="mission-title">
            <div class="mission-container">
                <h2 class="mission-title" id="mission-title">Misi Kami</h2>
                <div class="mission-content">
                    <div class="mission-text">
                        <p>
    🌊✨ <b>Misi kami adalah memberi jalur yang menyenangkan</b>, dan <i>terbukti secara ilmiah</i> oleh 🎓 Prof. Stephen Krashen bagi siapa pun yang mulai dari <b>nol</b> untuk menguasai bahasa Jepang secara alami 🌱 dan berkelanjutan. 
</p>
<p>
    Kami yakin belajar bahasa itu bukan sekadar menghafal aturan 📖 atau kosakata, tapi membentuk kemampuan berpikir, 🤔 memahami, dan berkomunikasi seperti penutur asli. Dengan immersion, kamu langsung terjun dalam bahasa Jepang sejak hari pertama—mendengar, membaca, dan ⚡ langsung memahaminya di konteks aslinya.
</p>
<p>
    🚀 Kami hadir untuk menghapus rasa takut dan kebingungan pemula. 🗺️ Roadmap kami memecah perjalanan menjadi tahap sederhana—dari huruf dasar (kana) hingga memahami novel, percakapan, dan media kompleks—dengan dukungan tools seperti Anki, kamus monolingual, dan konten Jepang yang sesuai level-mu.
</p>
<p>
    🎯🔥 <b>Tujuan akhir kami</b> adalah membuat-mu “hidup” dalam bahasa Jepang, bukan sekadar mempelajarinya. Kami ingin kamu mencapai titik di mana bahasa Jepang tidak lagi diterjemahkan di kepala, tetapi ⚡ dipahami secara instan seperti bahasa ibu. Dengan immersion, kamu tidak hanya mempelajari aturan, tetapi membangun hubungan yang mendalam dengan 🎎 budaya, pola pikir, dan ekspresi unik orang Jepang. Ini adalah perjalanan menuju <i>Nativeness</i> 💫, bukan sekadar <i>Fluency</i>—dan kami akan menemani setiap langkahmu 👣.
</p>
                    </div>
                </div>
                <div class="mission-cta">
                    <button
                    type="button"
                    class="cta-button"
                    data-action="open-invitation"
                    aria-label="Bergabung dengan komunitas GoRakuDo"
                    >
                        Gabung Komunitas Kami
                        <svg width="20" height="20" viewBox="0 0 24 24" ... aria-hidden="true">
                            <path d="M5 12h14M12 5l7 7-7 7"/>
                        </svg>
                    </button>
                </div>
            </div>
        </section>

        <!-- Features Section -->
        <section class="features-section" aria-labelledby="features-title">
            <div class="features-container">
                <h2 class="features-title" id="features-title">Pendekatan Immersion</h2>
                <div class="features-grid" role="list">
                  <article class="feature-card" role="listitem">
                        <div class="feature-icon" aria-hidden="true">👥</div>
                        <h3>Belajar Bersama Komunitas</h3>
                        <p>Bergabunglah dengan sesama pembelajar dan penutur asli dalam lingkungan komunitas yang mendukung.</p>
                    </article>
                    <article class="feature-card" role="listitem">
                        <div class="feature-icon" aria-hidden="true">🎯</div>
                        <h3>Belajar Alami</h3>
                        <p>Pelajari bahasa Jepang sesuai cara otak dirancang untuk memperoleh bahasa—melalui paparan bermakna, bukan hafalan.</p>
                    </article>
                    <article class="feature-card" role="listitem">
                        <div class="feature-icon" aria-hidden="true">📚</div>
                        <h3>Peta Jalan Terstruktur</h3>
                        <p>Tahapan yang jelas dan dapat dicapai dari kana dasar hingga media kompleks. Setiap langkah dibangun secara alami dari yang sebelumnya.</p>
                    </article>
                    <article class="feature-card" role="listitem">
                        <div class="feature-icon" aria-hidden="true">🧠</div>
                        <h3>Berpikir dalam Jepang</h3>
                        <p>Melampaui terjemahan. Kembangkan kemampuan untuk memahami dan merasakan bahasa Jepang secara instan, seperti penutur asli.</p>
                    </article>
                    <article class="feature-card" role="listitem">
                        <div class="feature-icon" aria-hidden="true">🌍</div>
                        <h3>Koneksi Budaya</h3>
                        <p>Bangun pemahaman mendalam tentang budaya, pola pikir, dan ekspresi Jepang melalui konten autentik.</p>
                    </article>
                    <article class="feature-card" role="listitem">
                        <div class="feature-icon" aria-hidden="true">⚡</div>
                        <h3>Adaptive Learning</h3>
                        <p>Rekomendasi yang didukung oleh Metodologi SLA (Ilmu Pembelajaran Bahasa ke-2) terbaru yang menyesuaikan dengan gaya belajar dan kecepatan Anda untuk hasil optimal.</p>
                    </article>
                </div>
            </div>
        </section>

        <!-- Documentation Preview Section -->
        <section class="docs-preview-section" aria-labelledby="docs-title">
            <div class="docs-container">
                <h2 class="docs-title" id="docs-title">Panduan & Dokumentasi</h2>
                <p class="docs-description">
                    Akses panduan lengkap, metodologi immersion, dan sumber daya pembelajaran yang telah terbukti efektif.
                </p>
                <div class="docs-cta">
                    <button class="docs-button" onclick="goToPosts()" aria-label="Lihat semua dokumentasi dan panduan">
                        Lihat Dokumentasi
                        <svg width="20" height="20" viewBox="0 0 24 24" fill="none" stroke="currentColor" stroke-width="2" stroke-linecap="round" stroke-linejoin="round" aria-hidden="true">
                            <path d="M5 12h14M12 5l7 7-7 7"/>
                        </svg>
                    </button>
                </div>
>>>>>>> 16b2d2c0
            </div>
          </div>
          <div class="mission-cta">
            <button
              class="cta-button"
              onclick="openInvitationModal()"
              aria-label="Bergabung dengan komunitas GoRakuDo"
            >
              Gabung Komunitas Kami
              <svg
                width="20"
                height="20"
                viewBox="0 0 24 24"
                fill="none"
                stroke="currentColor"
                stroke-width="2"
                stroke-linecap="round"
                stroke-linejoin="round"
                aria-hidden="true"
              >
                <path d="M5 12h14M12 5l7 7-7 7"></path>
              </svg>
            </button>
          </div>
        </div>
      </section>

      <!-- Features Section -->
      <section class="features-section" aria-labelledby="features-title">
        <div class="features-container">
          <h2 class="features-title" id="features-title">
            Pendekatan Immersion
          </h2>
          <div class="features-grid" role="list">
            <article class="feature-card" role="listitem">
              <div class="feature-icon" aria-hidden="true">🎯</div>
              <h3>Belajar Alami</h3>
              <p>
                Pelajari bahasa Jepang sesuai cara otak dirancang untuk
                memperoleh bahasa—melalui paparan bermakna, bukan hafalan.
              </p>
            </article>
            <article class="feature-card" role="listitem">
              <div class="feature-icon" aria-hidden="true">📚</div>
              <h3>Peta Jalan Terstruktur</h3>
              <p>
                Tahapan yang jelas dan dapat dicapai dari kana dasar hingga
                media kompleks. Setiap langkah dibangun secara alami dari yang
                sebelumnya.
              </p>
            </article>
            <article class="feature-card" role="listitem">
              <div class="feature-icon" aria-hidden="true">🧠</div>
              <h3>Berpikir dalam Jepang</h3>
              <p>
                Melampaui terjemahan. Kembangkan kemampuan untuk memahami dan
                merasakan bahasa Jepang secara instan, seperti penutur asli.
              </p>
            </article>
            <article class="feature-card" role="listitem">
              <div class="feature-icon" aria-hidden="true">🎌</div>
              <h3>Koneksi Budaya</h3>
              <p>
                Bangun pemahaman mendalam tentang budaya, pola pikir, dan
                ekspresi Jepang melalui konten autentik.
              </p>
            </article>
          </div>
        </div>
      </section>

      <!-- Documentation Preview Section -->
      <section class="docs-preview-section" aria-labelledby="docs-title">
        <div class="docs-container">
          <h2 class="docs-title" id="docs-title">Panduan & Dokumentasi</h2>
          <p class="docs-description">
            Akses panduan lengkap, metodologi immersion, dan sumber daya
            pembelajaran yang telah terbukti efektif.
          </p>
          <div class="docs-cta">
            <button
              class="docs-button"
              onclick="goToPosts()"
              aria-label="Lihat semua dokumentasi dan panduan"
            >
              Lihat Dokumentasi
              <svg
                width="20"
                height="20"
                viewBox="0 0 24 24"
                fill="none"
                stroke="currentColor"
                stroke-width="2"
                stroke-linecap="round"
                stroke-linejoin="round"
                aria-hidden="true"
              >
                <path d="M5 12h14M12 5l7 7-7 7"></path>
              </svg>
            </button>
          </div>
        </div>
      </section>
    </main>
    <div class="modal-content">
      <button
        class="modal-close"
        onclick="closeInvitationModal()"
        aria-label="Tutup modal">×</button
      >

      <div class="modal-header">
        <ruby class="modal-japanese-title" id="modal-title">
          語<rt>ご</rt>楽<rt>らく</rt>道<rt>どう</rt>
        </ruby>
      </div>

      <div class="modal-body">
        <p>
          Kami bukan komunitas biasa. Kita adalah rumah bagi para pembelajar
          otodidak yang terjun langsung ke <strong>🌊 Metode IMMERSION</strong
          >—sebuah cara belajar yang seru, alami, dan terbukti secara ilmiah
          oleh 🎓 Prof. Stephen Krashen.
        </p>

        <p><strong>Siapa yang kami cari?</strong></p>
        <ul class="modal-list" role="list">
          <li role="listitem">
            ✅ <strong>Otaku & Anime Lovers:</strong> Ubah hobimu jadi skill!
          </li>
          <li role="listitem">
            ✅ <strong>Pembelajar Serius:</strong> Temukan cara belajar paling efektif.
          </li>
        </ul>

        <p class="modal-final-pitch">
          Semua 100% GRATIS. Yang kamu butuhkan hanya NIAT.<br />Ayo bergabung!
          👍
        </p>
      </div>

      <a
        href="https://discord.gg/j8qmYPAGQh"
        target="_blank"
        rel="noopener noreferrer"
        class="discord-link"
        aria-label="Bergabung dengan server Discord GoRakuDo"
      >
        <div class="discord-header">Alamat Komunitas Digital Kami:</div>
        <div class="discord-url">
          discord.gg/j8qmYPAGQh<span class="arrow">→</span>
        </div>
      </a>

      <div class="modal-signature">
        <img
          src="/img/Logo%20Discord%2080px.png"
          alt="Logo Gorakudou"
          class="logo-stamp"
        />
        <div class="signature-text">
          <div class="signature-title">Hormat kami,</div>
          <p class="signature-name">Tim GoRakuDo</p>
        </div>
      </div>
    </div>
    -->

    <script is:inline src="/scripts/hompage-script.js"></script>

    <!-- Performance and Analytics Script -->
    <script>
      // Preload the documentation page to make navigation feel faster
      const linkPrefetch = document.createElement("link");
      linkPrefetch.rel = "prefetch";
      linkPrefetch.href = "/docs/posts"; // This should be the URL of your documentation page
      document.head.appendChild(linkPrefetch);

      // Optional: Track page performance metrics in the browser console
      window.addEventListener("load", function () {
        if (performance) {
          console.log(
            "🏆 Homepage fully loaded in",
            performance.now().toFixed(2),
            "ms"
          );
        }
      });

      // Define global function untuk membuka modal melalui bridge InvitationModalIsland
      window.openInvitationModal = function () {
        window.dispatchEvent(new CustomEvent("open-invitation-modal"));
      };
    </script>
  </body>
</html><|MERGE_RESOLUTION|>--- conflicted
+++ resolved
@@ -1,21 +1,11 @@
 ---
-<<<<<<< HEAD
 import Head from "../components/HeadSEO.astro";
 import homepageOgImage from "../assets/images/Logo Discord.png";
 import BaseLayout from "../layouts/BaseLayout.astro";
 // Vueコンポーネントをインポート
 import Navbar from "../components/Navbar.vue";
-
 import InvitationModalIsland from "../components/InvitationModalIsland.vue";
-=======
-import Head from '../components/HeadSEO.astro';
-import Hero from '../components/homepage/hero.astro';
-import homepageOgImage from '../assets/images/Logo Discord.png';
-import BaseLayout from '../layouts/BaseLayout.astro';
-// Vueコンポーネントをインポート
-import Navbar from '../components/Navbar.vue';
 import '../styles/global.css';
->>>>>>> 16b2d2c0
 ---
 
 <!doctype html>
@@ -59,7 +49,6 @@
 
     <!-- Main Content -->
     <main class="main-content" role="main">
-<<<<<<< HEAD
       <!-- Hero Section -->
       <section class="hero-section" aria-labelledby="hero-title">
         <div class="hero-content">
@@ -74,7 +63,7 @@
           <p class="hero-description">
             Kami ingin kamu mencapai titik di mana bahasa Jepang tidak lagi
             diterjemahkan di kepala, tetapi dipahami secara instan seperti
-            bahasa ibu. Dan membuat-mu “hidup” dalam bahasa Jepang 🔥
+            bahasa ibu. Dan membuat-mu "hidup" dalam bahasa Jepang 🔥
           </p>
           <div class="hero-buttons">
             <button
@@ -107,6 +96,7 @@
           </div>
         </div>
       </section>
+      
       <!-- Mount Vue island  -->
       <InvitationModalIsland client:load />
 
@@ -142,7 +132,7 @@
                 dan konten Jepang yang sesuai level-mu.
               </p>
               <p>
-                🎯🔥 <b>Tujuan akhir kami</b> adalah membuat-mu “hidup” dalam bahasa
+                🎯🔥 <b>Tujuan akhir kami</b> adalah membuat-mu "hidup" dalam bahasa
                 Jepang, bukan sekadar mempelajarinya. Kami ingin kamu mencapai titik
                 di mana bahasa Jepang tidak lagi diterjemahkan di kepala, tetapi
                 ⚡ dipahami secara instan seperti bahasa ibu. Dengan immersion, kamu
@@ -152,106 +142,6 @@
                   >Fluency</i
                 >—dan kami akan menemani setiap langkahmu 👣.
               </p>
-=======
-        <!-- Hero Section -->
-        <Hero client:load
-        missionId="mission"
-        invitationModalId="invitationModal"
-        titleLine1="Belajar Secara Alami,"
-        titleLine2="Kuasai Layaknya Penutur Asli."
-        />
-
-        <!-- Mission Section -->
-        <section id="mission" class="mission-section smooth-edge-bottom" aria-labelledby="mission-title">
-            <div class="mission-container">
-                <h2 class="mission-title" id="mission-title">Misi Kami</h2>
-                <div class="mission-content">
-                    <div class="mission-text">
-                        <p>
-    🌊✨ <b>Misi kami adalah memberi jalur yang menyenangkan</b>, dan <i>terbukti secara ilmiah</i> oleh 🎓 Prof. Stephen Krashen bagi siapa pun yang mulai dari <b>nol</b> untuk menguasai bahasa Jepang secara alami 🌱 dan berkelanjutan. 
-</p>
-<p>
-    Kami yakin belajar bahasa itu bukan sekadar menghafal aturan 📖 atau kosakata, tapi membentuk kemampuan berpikir, 🤔 memahami, dan berkomunikasi seperti penutur asli. Dengan immersion, kamu langsung terjun dalam bahasa Jepang sejak hari pertama—mendengar, membaca, dan ⚡ langsung memahaminya di konteks aslinya.
-</p>
-<p>
-    🚀 Kami hadir untuk menghapus rasa takut dan kebingungan pemula. 🗺️ Roadmap kami memecah perjalanan menjadi tahap sederhana—dari huruf dasar (kana) hingga memahami novel, percakapan, dan media kompleks—dengan dukungan tools seperti Anki, kamus monolingual, dan konten Jepang yang sesuai level-mu.
-</p>
-<p>
-    🎯🔥 <b>Tujuan akhir kami</b> adalah membuat-mu “hidup” dalam bahasa Jepang, bukan sekadar mempelajarinya. Kami ingin kamu mencapai titik di mana bahasa Jepang tidak lagi diterjemahkan di kepala, tetapi ⚡ dipahami secara instan seperti bahasa ibu. Dengan immersion, kamu tidak hanya mempelajari aturan, tetapi membangun hubungan yang mendalam dengan 🎎 budaya, pola pikir, dan ekspresi unik orang Jepang. Ini adalah perjalanan menuju <i>Nativeness</i> 💫, bukan sekadar <i>Fluency</i>—dan kami akan menemani setiap langkahmu 👣.
-</p>
-                    </div>
-                </div>
-                <div class="mission-cta">
-                    <button
-                    type="button"
-                    class="cta-button"
-                    data-action="open-invitation"
-                    aria-label="Bergabung dengan komunitas GoRakuDo"
-                    >
-                        Gabung Komunitas Kami
-                        <svg width="20" height="20" viewBox="0 0 24 24" ... aria-hidden="true">
-                            <path d="M5 12h14M12 5l7 7-7 7"/>
-                        </svg>
-                    </button>
-                </div>
-            </div>
-        </section>
-
-        <!-- Features Section -->
-        <section class="features-section" aria-labelledby="features-title">
-            <div class="features-container">
-                <h2 class="features-title" id="features-title">Pendekatan Immersion</h2>
-                <div class="features-grid" role="list">
-                  <article class="feature-card" role="listitem">
-                        <div class="feature-icon" aria-hidden="true">👥</div>
-                        <h3>Belajar Bersama Komunitas</h3>
-                        <p>Bergabunglah dengan sesama pembelajar dan penutur asli dalam lingkungan komunitas yang mendukung.</p>
-                    </article>
-                    <article class="feature-card" role="listitem">
-                        <div class="feature-icon" aria-hidden="true">🎯</div>
-                        <h3>Belajar Alami</h3>
-                        <p>Pelajari bahasa Jepang sesuai cara otak dirancang untuk memperoleh bahasa—melalui paparan bermakna, bukan hafalan.</p>
-                    </article>
-                    <article class="feature-card" role="listitem">
-                        <div class="feature-icon" aria-hidden="true">📚</div>
-                        <h3>Peta Jalan Terstruktur</h3>
-                        <p>Tahapan yang jelas dan dapat dicapai dari kana dasar hingga media kompleks. Setiap langkah dibangun secara alami dari yang sebelumnya.</p>
-                    </article>
-                    <article class="feature-card" role="listitem">
-                        <div class="feature-icon" aria-hidden="true">🧠</div>
-                        <h3>Berpikir dalam Jepang</h3>
-                        <p>Melampaui terjemahan. Kembangkan kemampuan untuk memahami dan merasakan bahasa Jepang secara instan, seperti penutur asli.</p>
-                    </article>
-                    <article class="feature-card" role="listitem">
-                        <div class="feature-icon" aria-hidden="true">🌍</div>
-                        <h3>Koneksi Budaya</h3>
-                        <p>Bangun pemahaman mendalam tentang budaya, pola pikir, dan ekspresi Jepang melalui konten autentik.</p>
-                    </article>
-                    <article class="feature-card" role="listitem">
-                        <div class="feature-icon" aria-hidden="true">⚡</div>
-                        <h3>Adaptive Learning</h3>
-                        <p>Rekomendasi yang didukung oleh Metodologi SLA (Ilmu Pembelajaran Bahasa ke-2) terbaru yang menyesuaikan dengan gaya belajar dan kecepatan Anda untuk hasil optimal.</p>
-                    </article>
-                </div>
-            </div>
-        </section>
-
-        <!-- Documentation Preview Section -->
-        <section class="docs-preview-section" aria-labelledby="docs-title">
-            <div class="docs-container">
-                <h2 class="docs-title" id="docs-title">Panduan & Dokumentasi</h2>
-                <p class="docs-description">
-                    Akses panduan lengkap, metodologi immersion, dan sumber daya pembelajaran yang telah terbukti efektif.
-                </p>
-                <div class="docs-cta">
-                    <button class="docs-button" onclick="goToPosts()" aria-label="Lihat semua dokumentasi dan panduan">
-                        Lihat Dokumentasi
-                        <svg width="20" height="20" viewBox="0 0 24 24" fill="none" stroke="currentColor" stroke-width="2" stroke-linecap="round" stroke-linejoin="round" aria-hidden="true">
-                            <path d="M5 12h14M12 5l7 7-7 7"/>
-                        </svg>
-                    </button>
-                </div>
->>>>>>> 16b2d2c0
             </div>
           </div>
           <div class="mission-cta">
@@ -287,6 +177,11 @@
           </h2>
           <div class="features-grid" role="list">
             <article class="feature-card" role="listitem">
+              <div class="feature-icon" aria-hidden="true">👥</div>
+              <h3>Belajar Bersama Komunitas</h3>
+              <p>Bergabunglah dengan sesama pembelajar dan penutur asli dalam lingkungan komunitas yang mendukung.</p>
+            </article>
+            <article class="feature-card" role="listitem">
               <div class="feature-icon" aria-hidden="true">🎯</div>
               <h3>Belajar Alami</h3>
               <p>
@@ -312,12 +207,17 @@
               </p>
             </article>
             <article class="feature-card" role="listitem">
-              <div class="feature-icon" aria-hidden="true">🎌</div>
+              <div class="feature-icon" aria-hidden="true">🌍</div>
               <h3>Koneksi Budaya</h3>
               <p>
                 Bangun pemahaman mendalam tentang budaya, pola pikir, dan
                 ekspresi Jepang melalui konten autentik.
               </p>
+            </article>
+            <article class="feature-card" role="listitem">
+              <div class="feature-icon" aria-hidden="true">⚡</div>
+              <h3>Adaptive Learning</h3>
+              <p>Rekomendasi yang didukung oleh Metodologi SLA (Ilmu Pembelajaran Bahasa ke-2) terbaru yang menyesuaikan dengan gaya belajar dan kecepatan Anda untuk hasil optimal.</p>
             </article>
           </div>
         </div>
@@ -356,69 +256,6 @@
         </div>
       </section>
     </main>
-    <div class="modal-content">
-      <button
-        class="modal-close"
-        onclick="closeInvitationModal()"
-        aria-label="Tutup modal">×</button
-      >
-
-      <div class="modal-header">
-        <ruby class="modal-japanese-title" id="modal-title">
-          語<rt>ご</rt>楽<rt>らく</rt>道<rt>どう</rt>
-        </ruby>
-      </div>
-
-      <div class="modal-body">
-        <p>
-          Kami bukan komunitas biasa. Kita adalah rumah bagi para pembelajar
-          otodidak yang terjun langsung ke <strong>🌊 Metode IMMERSION</strong
-          >—sebuah cara belajar yang seru, alami, dan terbukti secara ilmiah
-          oleh 🎓 Prof. Stephen Krashen.
-        </p>
-
-        <p><strong>Siapa yang kami cari?</strong></p>
-        <ul class="modal-list" role="list">
-          <li role="listitem">
-            ✅ <strong>Otaku & Anime Lovers:</strong> Ubah hobimu jadi skill!
-          </li>
-          <li role="listitem">
-            ✅ <strong>Pembelajar Serius:</strong> Temukan cara belajar paling efektif.
-          </li>
-        </ul>
-
-        <p class="modal-final-pitch">
-          Semua 100% GRATIS. Yang kamu butuhkan hanya NIAT.<br />Ayo bergabung!
-          👍
-        </p>
-      </div>
-
-      <a
-        href="https://discord.gg/j8qmYPAGQh"
-        target="_blank"
-        rel="noopener noreferrer"
-        class="discord-link"
-        aria-label="Bergabung dengan server Discord GoRakuDo"
-      >
-        <div class="discord-header">Alamat Komunitas Digital Kami:</div>
-        <div class="discord-url">
-          discord.gg/j8qmYPAGQh<span class="arrow">→</span>
-        </div>
-      </a>
-
-      <div class="modal-signature">
-        <img
-          src="/img/Logo%20Discord%2080px.png"
-          alt="Logo Gorakudou"
-          class="logo-stamp"
-        />
-        <div class="signature-text">
-          <div class="signature-title">Hormat kami,</div>
-          <p class="signature-name">Tim GoRakuDo</p>
-        </div>
-      </div>
-    </div>
-    -->
 
     <script is:inline src="/scripts/hompage-script.js"></script>
 
@@ -427,7 +264,7 @@
       // Preload the documentation page to make navigation feel faster
       const linkPrefetch = document.createElement("link");
       linkPrefetch.rel = "prefetch";
-      linkPrefetch.href = "/docs/posts"; // This should be the URL of your documentation page
+      linkPrefetch.href = "/docs/posts";
       document.head.appendChild(linkPrefetch);
 
       // Optional: Track page performance metrics in the browser console
@@ -442,7 +279,7 @@
       });
 
       // Define global function untuk membuka modal melalui bridge InvitationModalIsland
-      window.openInvitationModal = function () {
+      (window as any).openInvitationModal = function () {
         window.dispatchEvent(new CustomEvent("open-invitation-modal"));
       };
     </script>
