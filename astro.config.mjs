--- conflicted
+++ resolved
@@ -1,15 +1,14 @@
 import { defineConfig } from 'astro/config';
 
 import vue from '@astrojs/vue';
-<<<<<<< HEAD
+
 import path from 'path';
-=======
->>>>>>> 46e8a530
+
 
 export default defineConfig({
   site: 'https://gorakudo.org',
   base: '/',
-<<<<<<< HEAD
+  // Penting untuk GitHub Pages
   output: 'static',
   integrations: [vue()],
   vite:{
@@ -19,14 +18,4 @@
       }
     }
   },
-
-  // Penting untuk GitHub Pages
-
-=======
-
-  // Penting untuk GitHub Pages
-  output: 'static',
-
-  integrations: [vue()]
->>>>>>> 46e8a530
 });