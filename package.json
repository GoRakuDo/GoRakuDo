--- conflicted
+++ resolved
@@ -12,13 +12,12 @@
     "@astrojs/vue": "^5.1.0",
     "astro": "^5.13.0",
     "vue": "^3.5.18"
-<<<<<<< HEAD
+
   },
   "devDependencies": {
     "autoprefixer": "^10.4.21",
     "postcss": "^8.5.6",
     "tailwindcss": "^3.4.17"
-=======
->>>>>>> 46e8a530
+
   }
 }