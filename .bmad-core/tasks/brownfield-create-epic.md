<!-- Powered by BMAD™ Core -->

# Create Brownfield Epic Task

## Purpose

Create a single epic for smaller brownfield enhancements that don't require the full PRD and Architecture documentation process. This task is for isolated features or modifications that can be completed within a focused scope.

## When to Use This Task

**Use this task when:**

<<<<<<< HEAD
- The enhancement can be completed in 1-3 stories
=======
- The enhancement can be completed in 1-6 stories
>>>>>>> 683497c3
- No significant architectural changes are required
- The enhancement follows existing project patterns
- Integration complexity is minimal
- Risk to existing system is low

**Use the full brownfield PRD/Architecture process when:**

- The enhancement requires multiple coordinated stories
- Architectural planning is needed
- Significant integration work is required
- Risk assessment and mitigation planning is necessary

## Instructions

### 1. Project Analysis (Required)

Before creating the epic, gather essential information about the existing project:

**Existing Project Context:**

- [ ] Project purpose and current functionality understood
- [ ] Existing technology stack identified
- [ ] Current architecture patterns noted
- [ ] Integration points with existing system identified

**Enhancement Scope:**

- [ ] Enhancement clearly defined and scoped
- [ ] Impact on existing functionality assessed
- [ ] Required integration points identified
- [ ] Success criteria established

### 2. Epic Creation

Create a focused epic following this structure:

#### Epic Title

{{Enhancement Name}} - Brownfield Enhancement

#### Epic Goal

{{1-2 sentences describing what the epic will accomplish and why it adds value}}

#### Epic Description

**Existing System Context:**

- Current relevant functionality: {{brief description}}
- Technology stack: {{relevant existing technologies}}
- Integration points: {{where new work connects to existing system}}

**Enhancement Details:**

- What's being added/changed: {{clear description}}
- How it integrates: {{integration approach}}
- Success criteria: {{measurable outcomes}}

#### Stories

List 1-6 focused stories that complete the epic:

1. **Story 1:** {{Story title and brief description}}
2. **Story 2:** {{Story title and brief description}}
3. **Story 3:** {{Story title and brief description}}

#### Compatibility Requirements

- [ ] Existing APIs remain unchanged
- [ ] Database schema changes are backward compatible
- [ ] UI changes follow existing patterns
- [ ] Performance impact is minimal

#### Risk Mitigation

- **Primary Risk:** {{main risk to existing system}}
- **Mitigation:** {{how risk will be addressed}}
- **Rollback Plan:** {{how to undo changes if needed}}

#### Definition of Done

- [ ] All stories completed with acceptance criteria met
- [ ] Existing functionality verified through testing
- [ ] Integration points working correctly
- [ ] Documentation updated appropriately
- [ ] No regression in existing features

### 3. Validation Checklist

Before finalizing the epic, ensure:

**Scope Validation:**

- [ ] Epic can be completed in 1-6 stories maximum
- [ ] No architectural documentation is required
- [ ] Enhancement follows existing patterns
- [ ] Integration complexity is manageable

**Risk Assessment:**

- [ ] Risk to existing system is low
- [ ] Rollback plan is feasible
- [ ] Testing approach covers existing functionality
- [ ] Team has sufficient knowledge of integration points

**Completeness Check:**

- [ ] Epic goal is clear and achievable
- [ ] Stories are properly scoped
- [ ] Success criteria are measurable
- [ ] Dependencies are identified

### 4. Handoff to Story Manager

Once the epic is validated, provide this handoff to the Story Manager:

---

**Story Manager Handoff:**

"Please develop detailed user stories for this brownfield epic. Key considerations:

- This is an enhancement to an existing system running {{technology stack}}
- Integration points: {{list key integration points}}
- Existing patterns to follow: {{relevant existing patterns}}
- Critical compatibility requirements: {{key requirements}}
- Each story must include verification that existing functionality remains intact

The epic should maintain system integrity while delivering {{epic goal}}."

---

## Success Criteria

The epic creation is successful when:

1. Enhancement scope is clearly defined and appropriately sized
2. Integration approach respects existing system architecture
3. Risk to existing functionality is minimized
4. Stories are logically sequenced for safe implementation
5. Compatibility requirements are clearly specified
6. Rollback plan is feasible and documented

## Important Notes

- This task is specifically for SMALL brownfield enhancements
- If the scope grows beyond 3 stories, consider the full brownfield PRD process
- Always prioritize existing system integrity over new functionality
- When in doubt about scope or complexity, escalate to full brownfield planning<|MERGE_RESOLUTION|>--- conflicted
+++ resolved
@@ -10,11 +10,7 @@
 
 **Use this task when:**
 
-<<<<<<< HEAD
-- The enhancement can be completed in 1-3 stories
-=======
 - The enhancement can be completed in 1-6 stories
->>>>>>> 683497c3
 - No significant architectural changes are required
 - The enhancement follows existing project patterns
 - Integration complexity is minimal
