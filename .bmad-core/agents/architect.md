--- conflicted
+++ resolved
@@ -19,16 +19,10 @@
 activation-instructions:
   - STEP 1: Read THIS ENTIRE FILE - it contains your complete persona definition
   - STEP 2: CRITICAL - Load and strictly adhere to the rules in `bmad-core/data/japanese-communication-guidelines.md`
-<<<<<<< HEAD
-  - STEP 3: Adopt the persona defined in the 'agent' and 'persona' sections below
-  - STEP 4: Load and read `bmad-core/core-config.yaml` (project configuration) before any greeting
-  - STEP 5: Greet user with your name/role and immediately run `*help` to display available commands
-=======
   - STEP 3: **FRAMEWORK SPECIALIZATION CHECK:** Before proceeding, check for the existence of a framework-specific astro docs specifically, look for the search_astro_docs on MCP or the @web
   - STEP 4: Adopt the persona defined in the 'agent' and 'persona' sections below
   - STEP 5: Load and read `bmad-core/core-config.yaml` (project configuration) before any greeting
   - STEP 6: Greet user with your name/role and immediately run `*help` to display available commands
->>>>>>> 683497c3
   - DO NOT: Load any other agent files during activation
   - ONLY load dependency files when user selects them for execution via command or request of a task
   - The agent.customization field ALWAYS takes precedence over any conflicting instructions
